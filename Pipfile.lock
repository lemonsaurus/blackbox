--- conflicted
+++ resolved
@@ -1,11 +1,7 @@
 {
     "_meta": {
         "hash": {
-<<<<<<< HEAD
-            "sha256": "c6b927714e35d7e607df5954ec51ffdb364836058eabbef9606c5ec4a51d1601"
-=======
-            "sha256": "8869dd51a9b416319b9121360722fc126f613f499f1db1e629155bab4bb6d978"
->>>>>>> c08854d9
+            "sha256": "ddef2adeb2f918ec9639bd54d10ef23f2ca668c83971f63174f640ab64d9ca2b"
         },
         "pipfile-spec": 6,
         "requires": {
@@ -87,7 +83,7 @@
                 "sha256:b85d0567b8666149a93172712e68920734333c0ce7e89b78b3e987f71e5ed4f9",
                 "sha256:cdf6525904cc597730141d61b36f2e4b8ecc257c420fa2f4549bac2c2d0cb72f"
             ],
-            "markers": "python_version >= '2.6' and python_version not in '3.0, 3.1, 3.2, 3.3'",
+            "markers": "python_version >= '2.6' and python_version not in '3.0, 3.1, 3.2'",
             "version": "==0.10.0"
         },
         "loguru": {
@@ -142,7 +138,7 @@
                 "sha256:73ebfe9dbf22e832286dafa60473e4cd239f8592f699aa5adaf10050e6e1823c",
                 "sha256:75bb3f31ea686f1197762692a9ee6a7550b59fc6ca3a1f4b5d7e32fb98e2da2a"
             ],
-            "markers": "python_version >= '2.7' and python_version not in '3.0, 3.1, 3.2, 3.3'",
+            "markers": "python_version >= '2.7' and python_version not in '3.0, 3.1, 3.2'",
             "version": "==2.8.1"
         },
         "pyyaml": {
@@ -184,7 +180,7 @@
                 "sha256:30639c035cdb23534cd4aa2dd52c3bf48f06e5f4a941509c8bafd8ce11080259",
                 "sha256:8b74bedcbbbaca38ff6d7491d76f2b06b3592611af620f8426e82dddb04a5ced"
             ],
-            "markers": "python_version >= '2.7' and python_version not in '3.0, 3.1, 3.2, 3.3'",
+            "markers": "python_version >= '2.7' and python_version not in '3.0, 3.1, 3.2'",
             "version": "==1.15.0"
         },
         "urllib3": {
@@ -367,16 +363,16 @@
                 "sha256:c203ec8783bf771a155b207279b9bccb8dea02d8f0c9e5f8ead507bc3246ecc1",
                 "sha256:ef9d7589ef3c200abe66653d3f1ab1033c3c419ae9b9bdb1240a85b024efc88b"
             ],
-            "markers": "python_version >= '2.6' and python_version not in '3.0, 3.1, 3.2, 3.3'",
+            "markers": "python_version >= '2.6' and python_version not in '3.0, 3.1, 3.2'",
             "version": "==2.4.7"
         },
         "pytest": {
             "hashes": [
-                "sha256:1969f797a1a0dbd8ccf0fecc80262312729afea9c17f1d70ebf85c5e76c6f7c8",
-                "sha256:66e419b1899bc27346cb2c993e12c5e5e8daba9073c1fbce33b9807abc95c306"
-            ],
-            "index": "pypi",
-            "version": "==6.2.1"
+                "sha256:9d1edf9e7d0b84d72ea3dbcdfd22b35fb543a5e8f2a60092dd578936bf63d7f9",
+                "sha256:b574b57423e818210672e07ca1fa90aaf194a4f63f3ab909a2c67ebb22913839"
+            ],
+            "index": "pypi",
+            "version": "==6.2.2"
         },
         "pytest-cov": {
             "hashes": [
@@ -414,7 +410,7 @@
                 "sha256:806143ae5bfb6a3c6e736a764057db0e6a0e05e338b5630894a5f779cabb4f9b",
                 "sha256:b3bda1d108d5dd99f4a20d24d9c348e91c4db7ab1b749200bded2f839ccbe68f"
             ],
-            "markers": "python_version >= '2.6' and python_version not in '3.0, 3.1, 3.2, 3.3'",
+            "markers": "python_version >= '2.6' and python_version not in '3.0, 3.1, 3.2'",
             "version": "==0.10.2"
         },
         "win32-setctime": {
