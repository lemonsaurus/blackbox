{
    "_meta": {
        "hash": {
<<<<<<< HEAD
            "sha256": "ddef2adeb2f918ec9639bd54d10ef23f2ca668c83971f63174f640ab64d9ca2b"
=======
            "sha256": "ba2cce7fb4a4d165be3ac6282db70c6880dd71ff0d8b5b049fadcdca99a57d6f"
>>>>>>> 2c4d5563
        },
        "pipfile-spec": 6,
        "requires": {
            "python_version": "3.9"
        },
        "sources": [
            {
                "name": "pypi",
                "url": "https://pypi.org/simple",
                "verify_ssl": true
            }
        ]
    },
    "default": {
        "boto3": {
            "hashes": [
                "sha256:1c0003609e63e8cff51dee7a49e904bcdb20e140b5f7a10a03006289fd8c8dc1",
                "sha256:c919dac9773115025e1e2a7e462f60ca082e322bb6f4354247523e4226133b0b"
            ],
            "index": "pypi",
            "version": "==1.16.63"
        },
        "botocore": {
            "hashes": [
                "sha256:ad4adfcc195b5401d84b0c65d3a89e507c1d54c201879c8761ff10ef5c361e21",
                "sha256:d3694f6ef918def8082513e5ef309cd6cd83b612e9984e3a66e8adc98c650a92"
            ],
            "version": "==1.19.63"
        },
        "certifi": {
            "hashes": [
                "sha256:1a4995114262bffbc2413b159f2a1a480c969de6e6eb13ee966d470af86af59c",
                "sha256:719a74fb9e33b9bd44cc7f3a8d94bc35e4049deebe19ba7d8e108280cfd59830"
            ],
            "version": "==2020.12.5"
        },
        "chardet": {
            "hashes": [
                "sha256:0d6f53a15db4120f2b08c94f11e7d93d2c911ee118b6b30a04ec3ee8310179fa",
                "sha256:f864054d66fd9118f2e67044ac8981a54775ec5b67aed0441892edb553d21da5"
            ],
            "markers": "python_version >= '2.7' and python_version not in '3.0, 3.1, 3.2, 3.3, 3.4'",
            "version": "==4.0.0"
        },
<<<<<<< HEAD
        "click": {
            "hashes": [
                "sha256:d2b5255c7c6349bc1bd1e59e08cd12acbbd63ce649f2588755783aa94dfb6b1a",
                "sha256:dacca89f4bfadd5de3d7489b7c8a566eee0d3676333fbb50030263894c38c0dc"
            ],
            "index": "pypi",
            "version": "==7.1.2"
        },
        "colorama": {
=======
        "dropbox": {
>>>>>>> 2c4d5563
            "hashes": [
                "sha256:3b8fb347a872aba094be3c554f4d0f969468a98c04077e5c858ef4b9b2b7499e",
                "sha256:4e168d334e73e315bdb541494c2f5834ba0102d86a282a2cd541915a6a97c464",
                "sha256:d1bed59d2c43af7396de27f9cda6d8761eb2c2617bf68dfa90a5972578ed1d64"
            ],
            "index": "pypi",
            "version": "==11.0.0"
        },
        "idna": {
            "hashes": [
                "sha256:b307872f855b18632ce0c21c5e45be78c0ea7ae4c15c828c20788b26921eb3f6",
                "sha256:b97d804b1e9b523befed77c48dacec60e6dcb0b5391d57af6a65a312a90648c0"
            ],
            "markers": "python_version >= '2.7' and python_version not in '3.0, 3.1, 3.2, 3.3'",
            "version": "==2.10"
        },
        "jinja2": {
            "hashes": [
                "sha256:89aab215427ef59c34ad58735269eb58b1a5808103067f7bb9d5836c651b3bb0",
                "sha256:f0a4641d3cf955324a89c04f3d94663aa4d638abe8f733ecd3582848e1c37035"
            ],
            "index": "pypi",
            "version": "==2.11.2"
        },
        "jmespath": {
            "hashes": [
                "sha256:b85d0567b8666149a93172712e68920734333c0ce7e89b78b3e987f71e5ed4f9",
                "sha256:cdf6525904cc597730141d61b36f2e4b8ecc257c420fa2f4549bac2c2d0cb72f"
            ],
            "markers": "python_version >= '2.6' and python_version not in '3.0, 3.1, 3.2'",
            "version": "==0.10.0"
        },
        "loguru": {
            "hashes": [
                "sha256:b28e72ac7a98be3d28ad28570299a393dfcd32e5e3f6a353dec94675767b6319",
                "sha256:f8087ac396b5ee5f67c963b495d615ebbceac2796379599820e324419d53667c"
            ],
            "index": "pypi",
            "version": "==0.5.3"
        },
        "markupsafe": {
            "hashes": [
                "sha256:00bc623926325b26bb9605ae9eae8a215691f33cae5df11ca5424f06f2d1f473",
                "sha256:09027a7803a62ca78792ad89403b1b7a73a01c8cb65909cd876f7fcebd79b161",
                "sha256:09c4b7f37d6c648cb13f9230d847adf22f8171b1ccc4d5682398e77f40309235",
                "sha256:0db2ff381c2218c1ba7192f75e5c5cf180efa023ddfc6914ffe9a38b2bd303dd",
                "sha256:1027c282dad077d0bae18be6794e6b6b8c91d58ed8a8d89a89d59693b9131db5",
                "sha256:13d3144e1e340870b25e7b10b98d779608c02016d5184cfb9927a9f10c689f42",
                "sha256:195d7d2c4fbb0ee8139a6cf67194f3973a6b3042d742ebe0a9ed36d8b6f0c07f",
                "sha256:22c178a091fc6630d0d045bdb5992d2dfe14e3259760e713c490da5323866c39",
                "sha256:24982cc2533820871eba85ba648cd53d8623687ff11cbb805be4ff7b4c971aff",
                "sha256:29872e92839765e546828bb7754a68c418d927cd064fd4708fab9fe9c8bb116b",
                "sha256:2beec1e0de6924ea551859edb9e7679da6e4870d32cb766240ce17e0a0ba2014",
                "sha256:3b8a6499709d29c2e2399569d96719a1b21dcd94410a586a18526b143ec8470f",
                "sha256:3db7af9025f66e08c781093dbdb7b54e52b5506006e141dcbe5b740e578b5504",
                "sha256:43a55c2930bbc139570ac2452adf3d70cdbb3cfe5912c71cdce1c2c6bbd9c5d1",
                "sha256:46c99d2de99945ec5cb54f23c8cd5689f6d7177305ebff350a58ce5f8de1669e",
                "sha256:500d4957e52ddc3351cabf489e79c91c17f6e0899158447047588650b5e69183",
                "sha256:5079d5041ace388bb57a5ebe38ae585fb18bc681a669030d76f99b510b33d53e",
                "sha256:535f6fc4d397c1563d08b88e485c3496cf5784e927af890fb3c3aac7f933ec66",
                "sha256:596510de112c685489095da617b5bcbbac7dd6384aeebeda4df6025d0256a81b",
                "sha256:5eba30ae5ad72351903ba340a6b4e427353de04542f36fc177ebaffafb8ae5e7",
                "sha256:62fe6c95e3ec8a7fad637b7f3d372c15ec1caa01ab47926cfdf7a75b40e0eac1",
                "sha256:6788b695d50a51edb699cb55e35487e430fa21f1ed838122d722e0ff0ac5ba15",
                "sha256:6dd73240d2af64df90aa7c4e7481e23825ea70af4b4922f8ede5b9e35f78a3b1",
                "sha256:6f1e273a344928347c1290119b493a1f0303c52f5a5eae5f16d74f48c15d4a85",
                "sha256:6fffc775d90dcc9aed1b89219549b329a9250d918fd0b8fa8d93d154918422e1",
                "sha256:717ba8fe3ae9cc0006d7c451f0bb265ee07739daf76355d06366154ee68d221e",
                "sha256:79855e1c5b8da654cf486b830bd42c06e8780cea587384cf6545b7d9ac013a0b",
                "sha256:7c1699dfe0cf8ff607dbdcc1e9b9af1755371f92a68f706051cc8c37d447c905",
                "sha256:7fed13866cf14bba33e7176717346713881f56d9d2bcebab207f7a036f41b850",
                "sha256:84dee80c15f1b560d55bcfe6d47b27d070b4681c699c572af2e3c7cc90a3b8e0",
                "sha256:88e5fcfb52ee7b911e8bb6d6aa2fd21fbecc674eadd44118a9cc3863f938e735",
                "sha256:8b7fb692d27d6e17ca0fbcbc0edd7b32790e7c070624211499db5a758e89e38d",
                "sha256:8defac2f2ccd6805ebf65f5eeb132adcf2ab57aa11fdf4c0dd5169a004710e7d",
                "sha256:98bae9582248d6cf62321dcb52aaf5d9adf0bad3b40582925ef7c7f0ed85fceb",
                "sha256:98c7086708b163d425c67c7a91bad6e466bb99d797aa64f965e9d25c12111a5e",
                "sha256:9add70b36c5666a2ed02b43b335fe19002ee5235efd4b8a89bfcf9005bebac0d",
                "sha256:9bf40443012702a1d2070043cb6291650a0841ece432556f784f004937f0f32c",
                "sha256:a6a744282b7718a2a62d2ed9d993cad6f5f585605ad352c11de459f4108df0a1",
                "sha256:acf08ac40292838b3cbbb06cfe9b2cb9ec78fce8baca31ddb87aaac2e2dc3bc2",
                "sha256:ade5e387d2ad0d7ebf59146cc00c8044acbd863725f887353a10df825fc8ae21",
                "sha256:b00c1de48212e4cc9603895652c5c410df699856a2853135b3967591e4beebc2",
                "sha256:b1282f8c00509d99fef04d8ba936b156d419be841854fe901d8ae224c59f0be5",
                "sha256:b1dba4527182c95a0db8b6060cc98ac49b9e2f5e64320e2b56e47cb2831978c7",
                "sha256:b2051432115498d3562c084a49bba65d97cf251f5a331c64a12ee7e04dacc51b",
                "sha256:b7d644ddb4dbd407d31ffb699f1d140bc35478da613b441c582aeb7c43838dd8",
                "sha256:ba59edeaa2fc6114428f1637ffff42da1e311e29382d81b339c1817d37ec93c6",
                "sha256:bf5aa3cbcfdf57fa2ee9cd1822c862ef23037f5c832ad09cfea57fa846dec193",
                "sha256:c6ccfab7baaf835fa90cb7ef3e9e7c240e84394420a5d33ba707f05318522fd6",
                "sha256:c6fc95b4f707efd506f3f7789140db9cec1b731999e7f033371bb6a5006a1ef8",
                "sha256:c8716a48d94b06bb3b2524c2b77e055fb313aeb4ea620c8dd03a105574ba704f",
                "sha256:caabedc8323f1e93231b52fc32bdcde6db817623d33e100708d9a68e1f53b26b",
                "sha256:cd5df75523866410809ca100dc9681e301e3c27567cf498077e8551b6d20e42f",
                "sha256:cdb132fc825c38e1aeec2c8aa9338310d29d337bebbd7baa06889d09a60a1fa2",
                "sha256:d53bc011414228441014aa71dbec320c66468c1030aae3a6e29778a3382d96e5",
                "sha256:d73a845f227b0bfe8a7455ee623525ee656a9e2e749e4742706d80a6065d5e2c",
                "sha256:d9be0ba6c527163cbed5e0857c451fcd092ce83947944d6c14bc95441203f032",
                "sha256:de603df0d005177f7ef7faa56578d2d47fc93aaef165cdef91d64959176edb15",
                "sha256:e249096428b3ae81b08327a63a485ad0878de3fb939049038579ac0ef61e17e7",
                "sha256:e8313f01ba26fbbe36c7be1966a7b7424942f670f38e666995b88d012765b9be",
                "sha256:feb7b34d6325451ef96bc0e36e1a6c0c1c64bc1fbec4b854f4529e51887b1621"
            ],
            "markers": "python_version >= '2.7' and python_version not in '3.0, 3.1, 3.2, 3.3'",
            "version": "==1.1.1"
        },
        "ply": {
            "hashes": [
                "sha256:00c7c1aaa88358b9c765b6d3000c6eec0ba42abca5351b095321aef446081da3",
                "sha256:096f9b8350b65ebd2fd1346b12452efe5b9607f7482813ffca50c22722a807ce"
            ],
            "version": "==3.11"
        },
        "python-dateutil": {
            "hashes": [
                "sha256:73ebfe9dbf22e832286dafa60473e4cd239f8592f699aa5adaf10050e6e1823c",
                "sha256:75bb3f31ea686f1197762692a9ee6a7550b59fc6ca3a1f4b5d7e32fb98e2da2a"
            ],
            "markers": "python_version >= '2.7' and python_version not in '3.0, 3.1, 3.2'",
            "version": "==2.8.1"
        },
        "pyyaml": {
            "hashes": [
                "sha256:06a0d7ba600ce0b2d2fe2e78453a470b5a6e000a985dd4a4e54e436cc36b0e97",
                "sha256:240097ff019d7c70a4922b6869d8a86407758333f02203e0fc6ff79c5dcede76",
                "sha256:4f4b913ca1a7319b33cfb1369e91e50354d6f07a135f3b901aca02aa95940bd2",
                "sha256:6034f55dab5fea9e53f436aa68fa3ace2634918e8b5994d82f3621c04ff5ed2e",
                "sha256:69f00dca373f240f842b2931fb2c7e14ddbacd1397d57157a9b005a6a9942648",
                "sha256:73f099454b799e05e5ab51423c7bcf361c58d3206fa7b0d555426b1f4d9a3eaf",
                "sha256:74809a57b329d6cc0fdccee6318f44b9b8649961fa73144a98735b0aaf029f1f",
                "sha256:7739fc0fa8205b3ee8808aea45e968bc90082c10aef6ea95e855e10abf4a37b2",
                "sha256:95f71d2af0ff4227885f7a6605c37fd53d3a106fcab511b8860ecca9fcf400ee",
                "sha256:ad9c67312c84def58f3c04504727ca879cb0013b2517c85a9a253f0cb6380c0a",
                "sha256:b8eac752c5e14d3eca0e6dd9199cd627518cb5ec06add0de9d32baeee6fe645d",
                "sha256:cc8955cfbfc7a115fa81d85284ee61147059a753344bc51098f3ccd69b0d7e0c",
                "sha256:d13155f591e6fcc1ec3b30685d50bf0711574e2c0dfffd7644babf8b5102ca1a"
            ],
            "index": "pypi",
            "version": "==5.3.1"
        },
        "requests": {
            "hashes": [
                "sha256:27973dd4a904a4f13b263a19c866c13b92a39ed1c964655f025f3f8d3d75b804",
                "sha256:c210084e36a42ae6b9219e00e48287def368a26d03a048ddad7bfee44f75871e"
            ],
            "index": "pypi",
            "version": "==2.25.1"
        },
        "s3transfer": {
            "hashes": [
                "sha256:1e28620e5b444652ed752cf87c7e0cb15b0e578972568c6609f0f18212f259ed",
                "sha256:7fdddb4f22275cf1d32129e21f056337fd2a80b6ccef1664528145b72c49e6d2"
            ],
            "version": "==0.3.4"
        },
        "six": {
            "hashes": [
                "sha256:30639c035cdb23534cd4aa2dd52c3bf48f06e5f4a941509c8bafd8ce11080259",
                "sha256:8b74bedcbbbaca38ff6d7491d76f2b06b3592611af620f8426e82dddb04a5ced"
            ],
            "markers": "python_version >= '2.7' and python_version not in '3.0, 3.1, 3.2'",
            "version": "==1.15.0"
        },
        "stone": {
            "hashes": [
                "sha256:2a50866528f60cc7cedd010def733e8ae9d581d17f967278a08059bffaea3c57",
                "sha256:76235137c09ee88aa53e8c1e666819f6c20ac8064c4ac6c4ee4194eac0e3b7af",
                "sha256:9bc78b40143b4ef33bf569e515408c2996ffebefbb1a897616ebe8aa6f2d7e75"
            ],
            "version": "==3.2.1"
        },
        "urllib3": {
            "hashes": [
                "sha256:1b465e494e3e0d8939b50680403e3aedaa2bc434b7d5af64dfd3c958d7f5ae80",
                "sha256:de3eedaad74a2683334e282005cd8d7f22f4d55fa690a2a1020a416cb0a47e73"
            ],
            "markers": "python_version != '3.4'",
            "version": "==1.26.3"
        }
    },
    "develop": {
        "attrs": {
            "hashes": [
                "sha256:31b2eced602aa8423c2aea9c76a724617ed67cf9513173fd3a4f03e3a929c7e6",
                "sha256:832aa3cde19744e49938b91fea06d69ecb9e649c93ba974535d08ad92164f700"
            ],
            "markers": "python_version >= '2.7' and python_version not in '3.0, 3.1, 3.2, 3.3'",
            "version": "==20.3.0"
        },
        "coverage": {
            "hashes": [
                "sha256:03ed2a641e412e42cc35c244508cf186015c217f0e4d496bf6d7078ebe837ae7",
                "sha256:04b14e45d6a8e159c9767ae57ecb34563ad93440fc1b26516a89ceb5b33c1ad5",
                "sha256:0cdde51bfcf6b6bd862ee9be324521ec619b20590787d1655d005c3fb175005f",
                "sha256:0f48fc7dc82ee14aeaedb986e175a429d24129b7eada1b7e94a864e4f0644dde",
                "sha256:107d327071061fd4f4a2587d14c389a27e4e5c93c7cba5f1f59987181903902f",
                "sha256:1375bb8b88cb050a2d4e0da901001347a44302aeadb8ceb4b6e5aa373b8ea68f",
                "sha256:14a9f1887591684fb59fdba8feef7123a0da2424b0652e1b58dd5b9a7bb1188c",
                "sha256:16baa799ec09cc0dcb43a10680573269d407c159325972dd7114ee7649e56c66",
                "sha256:1b811662ecf72eb2d08872731636aee6559cae21862c36f74703be727b45df90",
                "sha256:1ccae21a076d3d5f471700f6d30eb486da1626c380b23c70ae32ab823e453337",
                "sha256:2f2cf7a42d4b7654c9a67b9d091ec24374f7c58794858bff632a2039cb15984d",
                "sha256:322549b880b2d746a7672bf6ff9ed3f895e9c9f108b714e7360292aa5c5d7cf4",
                "sha256:32ab83016c24c5cf3db2943286b85b0a172dae08c58d0f53875235219b676409",
                "sha256:3fe50f1cac369b02d34ad904dfe0771acc483f82a1b54c5e93632916ba847b37",
                "sha256:4a780807e80479f281d47ee4af2eb2df3e4ccf4723484f77da0bb49d027e40a1",
                "sha256:4a8eb7785bd23565b542b01fb39115a975fefb4a82f23d407503eee2c0106247",
                "sha256:5bee3970617b3d74759b2d2df2f6a327d372f9732f9ccbf03fa591b5f7581e39",
                "sha256:60a3307a84ec60578accd35d7f0c71a3a971430ed7eca6567399d2b50ef37b8c",
                "sha256:6625e52b6f346a283c3d563d1fd8bae8956daafc64bb5bbd2b8f8a07608e3994",
                "sha256:66a5aae8233d766a877c5ef293ec5ab9520929c2578fd2069308a98b7374ea8c",
                "sha256:68fb816a5dd901c6aff352ce49e2a0ffadacdf9b6fae282a69e7a16a02dad5fb",
                "sha256:6b588b5cf51dc0fd1c9e19f622457cc74b7d26fe295432e434525f1c0fae02bc",
                "sha256:6c4d7165a4e8f41eca6b990c12ee7f44fef3932fac48ca32cecb3a1b2223c21f",
                "sha256:6d2e262e5e8da6fa56e774fb8e2643417351427604c2b177f8e8c5f75fc928ca",
                "sha256:6d9c88b787638a451f41f97446a1c9fd416e669b4d9717ae4615bd29de1ac135",
                "sha256:755c56beeacac6a24c8e1074f89f34f4373abce8b662470d3aa719ae304931f3",
                "sha256:7e40d3f8eb472c1509b12ac2a7e24158ec352fc8567b77ab02c0db053927e339",
                "sha256:812eaf4939ef2284d29653bcfee9665f11f013724f07258928f849a2306ea9f9",
                "sha256:84df004223fd0550d0ea7a37882e5c889f3c6d45535c639ce9802293b39cd5c9",
                "sha256:859f0add98707b182b4867359e12bde806b82483fb12a9ae868a77880fc3b7af",
                "sha256:87c4b38288f71acd2106f5d94f575bc2136ea2887fdb5dfe18003c881fa6b370",
                "sha256:89fc12c6371bf963809abc46cced4a01ca4f99cba17be5e7d416ed7ef1245d19",
                "sha256:9564ac7eb1652c3701ac691ca72934dd3009997c81266807aef924012df2f4b3",
                "sha256:9754a5c265f991317de2bac0c70a746efc2b695cf4d49f5d2cddeac36544fb44",
                "sha256:a565f48c4aae72d1d3d3f8e8fb7218f5609c964e9c6f68604608e5958b9c60c3",
                "sha256:a636160680c6e526b84f85d304e2f0bb4e94f8284dd765a1911de9a40450b10a",
                "sha256:a839e25f07e428a87d17d857d9935dd743130e77ff46524abb992b962eb2076c",
                "sha256:b62046592b44263fa7570f1117d372ae3f310222af1fc1407416f037fb3af21b",
                "sha256:b7f7421841f8db443855d2854e25914a79a1ff48ae92f70d0a5c2f8907ab98c9",
                "sha256:ba7ca81b6d60a9f7a0b4b4e175dcc38e8fef4992673d9d6e6879fd6de00dd9b8",
                "sha256:bb32ca14b4d04e172c541c69eec5f385f9a075b38fb22d765d8b0ce3af3a0c22",
                "sha256:c0ff1c1b4d13e2240821ef23c1efb1f009207cb3f56e16986f713c2b0e7cd37f",
                "sha256:c669b440ce46ae3abe9b2d44a913b5fd86bb19eb14a8701e88e3918902ecd345",
                "sha256:c67734cff78383a1f23ceba3b3239c7deefc62ac2b05fa6a47bcd565771e5880",
                "sha256:c6809ebcbf6c1049002b9ac09c127ae43929042ec1f1dbd8bb1615f7cd9f70a0",
                "sha256:cd601187476c6bed26a0398353212684c427e10a903aeafa6da40c63309d438b",
                "sha256:ebfa374067af240d079ef97b8064478f3bf71038b78b017eb6ec93ede1b6bcec",
                "sha256:fbb17c0d0822684b7d6c09915677a32319f16ff1115df5ec05bdcaaee40b35f3",
                "sha256:fff1f3a586246110f34dc762098b5afd2de88de507559e63553d7da643053786"
            ],
            "markers": "python_version >= '2.7' and python_version not in '3.0, 3.1, 3.2, 3.3, 3.4' and python_version < '4.0'",
            "version": "==5.4"
        },
        "flake8": {
            "hashes": [
                "sha256:749dbbd6bfd0cf1318af27bf97a14e28e5ff548ef8e5b1566ccfb25a11e7c839",
                "sha256:aadae8761ec651813c24be05c6f7b4680857ef6afaae4651a4eccaef97ce6c3b"
            ],
            "index": "pypi",
            "version": "==3.8.4"
        },
        "flake8-isort": {
            "hashes": [
                "sha256:2b91300f4f1926b396c2c90185844eb1a3d5ec39ea6138832d119da0a208f4d9",
                "sha256:729cd6ef9ba3659512dee337687c05d79c78e1215fdf921ed67e5fe46cce2f3c"
            ],
            "index": "pypi",
            "version": "==4.0.0"
        },
        "iniconfig": {
            "hashes": [
                "sha256:011e24c64b7f47f6ebd835bb12a743f2fbe9a26d4cecaa7f53bc4f35ee9da8b3",
                "sha256:bc3af051d7d14b2ee5ef9969666def0cd1a000e121eaea580d4a313df4b37f32"
            ],
            "version": "==1.1.1"
        },
        "isort": {
            "hashes": [
                "sha256:c729845434366216d320e936b8ad6f9d681aab72dc7cbc2d51bedc3582f3ad1e",
                "sha256:fff4f0c04e1825522ce6949973e83110a6e907750cd92d128b0d14aaaadbffdc"
            ],
            "markers": "python_version >= '3.6' and python_version < '4.0'",
            "version": "==5.7.0"
        },
        "mccabe": {
            "hashes": [
                "sha256:ab8a6258860da4b6677da4bd2fe5dc2c659cff31b3ee4f7f5d64e79735b80d42",
                "sha256:dd8d182285a0fe56bace7f45b5e7d1a6ebcbf524e8f3bd87eb0f125271b8831f"
            ],
            "version": "==0.6.1"
        },
        "packaging": {
            "hashes": [
                "sha256:5b327ac1320dc863dca72f4514ecc086f31186744b84a230374cc1fd776feae5",
                "sha256:67714da7f7bc052e064859c05c595155bd1ee9f69f76557e21f051443c20947a"
            ],
            "markers": "python_version >= '2.7' and python_version not in '3.0, 3.1, 3.2, 3.3'",
            "version": "==20.9"
        },
        "pluggy": {
            "hashes": [
                "sha256:15b2acde666561e1298d71b523007ed7364de07029219b604cf808bfa1c765b0",
                "sha256:966c145cd83c96502c3c3868f50408687b38434af77734af1e9ca461a4081d2d"
            ],
            "markers": "python_version >= '2.7' and python_version not in '3.0, 3.1, 3.2, 3.3'",
            "version": "==0.13.1"
        },
        "py": {
            "hashes": [
                "sha256:21b81bda15b66ef5e1a777a21c4dcd9c20ad3efd0b3f817e7a809035269e1bd3",
                "sha256:3b80836aa6d1feeaa108e046da6423ab8f6ceda6468545ae8d02d9d58d18818a"
            ],
            "markers": "python_version >= '2.7' and python_version not in '3.0, 3.1, 3.2, 3.3'",
            "version": "==1.10.0"
        },
        "pycodestyle": {
            "hashes": [
                "sha256:2295e7b2f6b5bd100585ebcb1f616591b652db8a741695b3d8f5d28bdc934367",
                "sha256:c58a7d2815e0e8d7972bf1803331fb0152f867bd89adf8a01dfd55085434192e"
            ],
            "markers": "python_version >= '2.7' and python_version not in '3.0, 3.1, 3.2, 3.3'",
            "version": "==2.6.0"
        },
        "pyflakes": {
            "hashes": [
                "sha256:0d94e0e05a19e57a99444b6ddcf9a6eb2e5c68d3ca1e98e90707af8152c90a92",
                "sha256:35b2d75ee967ea93b55750aa9edbbf72813e06a66ba54438df2cfac9e3c27fc8"
            ],
            "markers": "python_version >= '2.7' and python_version not in '3.0, 3.1, 3.2, 3.3'",
            "version": "==2.2.0"
        },
        "pyparsing": {
            "hashes": [
                "sha256:c203ec8783bf771a155b207279b9bccb8dea02d8f0c9e5f8ead507bc3246ecc1",
                "sha256:ef9d7589ef3c200abe66653d3f1ab1033c3c419ae9b9bdb1240a85b024efc88b"
            ],
            "markers": "python_version >= '2.6' and python_version not in '3.0, 3.1, 3.2'",
            "version": "==2.4.7"
        },
        "pytest": {
            "hashes": [
                "sha256:9d1edf9e7d0b84d72ea3dbcdfd22b35fb543a5e8f2a60092dd578936bf63d7f9",
                "sha256:b574b57423e818210672e07ca1fa90aaf194a4f63f3ab909a2c67ebb22913839"
            ],
            "index": "pypi",
            "version": "==6.2.2"
        },
        "pytest-cov": {
            "hashes": [
                "sha256:359952d9d39b9f822d9d29324483e7ba04a3a17dd7d05aa6beb7ea01e359e5f7",
                "sha256:bdb9fdb0b85a7cc825269a4c56b48ccaa5c7e365054b6038772c32ddcdc969da"
            ],
            "index": "pypi",
            "version": "==2.11.1"
        },
        "pytest-mock": {
            "hashes": [
                "sha256:379b391cfad22422ea2e252bdfc008edd08509029bcde3c25b2c0bd741e0424e",
                "sha256:a1e2aba6af9560d313c642dae7e00a2a12b022b80301d9d7fc8ec6858e1dd9fc"
            ],
            "index": "pypi",
            "version": "==3.5.1"
        },
        "pytest-subprocess": {
            "hashes": [
                "sha256:aa657f848d5fe5c15bd36b7f17309e5670582f2f1e2c72700574e3b6ffbb8deb",
                "sha256:af5a87ad5894bae12c6a9b93cf32df58a25ec288c0581d100baa822976673a4a"
            ],
            "index": "pypi",
            "version": "==1.0.0"
        },
        "testfixtures": {
            "hashes": [
                "sha256:5ec3a0dd6f71cc4c304fbc024a10cc293d3e0b852c868014b9f233203e149bda",
                "sha256:9ed31e83f59619e2fa17df053b241e16e0608f4580f7b5a9333a0c9bdcc99137"
            ],
            "version": "==6.17.1"
        },
        "toml": {
            "hashes": [
                "sha256:806143ae5bfb6a3c6e736a764057db0e6a0e05e338b5630894a5f779cabb4f9b",
                "sha256:b3bda1d108d5dd99f4a20d24d9c348e91c4db7ab1b749200bded2f839ccbe68f"
            ],
            "markers": "python_version >= '2.6' and python_version not in '3.0, 3.1, 3.2'",
            "version": "==0.10.2"
        },
        "win32-setctime": {
            "hashes": [
                "sha256:4e88556c32fdf47f64165a2180ba4552f8bb32c1103a2fafd05723a0bd42bd4b",
                "sha256:dc925662de0a6eb987f0b01f599c01a8236cb8c62831c22d9cada09ad958243e"
            ],
            "markers": "sys_platform == 'win32'",
            "version": "==1.0.3"
        }
    }
}<|MERGE_RESOLUTION|>--- conflicted
+++ resolved
@@ -1,11 +1,7 @@
 {
     "_meta": {
         "hash": {
-<<<<<<< HEAD
-            "sha256": "ddef2adeb2f918ec9639bd54d10ef23f2ca668c83971f63174f640ab64d9ca2b"
-=======
             "sha256": "ba2cce7fb4a4d165be3ac6282db70c6880dd71ff0d8b5b049fadcdca99a57d6f"
->>>>>>> 2c4d5563
         },
         "pipfile-spec": 6,
         "requires": {
@@ -49,404 +45,4 @@
             ],
             "markers": "python_version >= '2.7' and python_version not in '3.0, 3.1, 3.2, 3.3, 3.4'",
             "version": "==4.0.0"
-        },
-<<<<<<< HEAD
-        "click": {
-            "hashes": [
-                "sha256:d2b5255c7c6349bc1bd1e59e08cd12acbbd63ce649f2588755783aa94dfb6b1a",
-                "sha256:dacca89f4bfadd5de3d7489b7c8a566eee0d3676333fbb50030263894c38c0dc"
-            ],
-            "index": "pypi",
-            "version": "==7.1.2"
-        },
-        "colorama": {
-=======
-        "dropbox": {
->>>>>>> 2c4d5563
-            "hashes": [
-                "sha256:3b8fb347a872aba094be3c554f4d0f969468a98c04077e5c858ef4b9b2b7499e",
-                "sha256:4e168d334e73e315bdb541494c2f5834ba0102d86a282a2cd541915a6a97c464",
-                "sha256:d1bed59d2c43af7396de27f9cda6d8761eb2c2617bf68dfa90a5972578ed1d64"
-            ],
-            "index": "pypi",
-            "version": "==11.0.0"
-        },
-        "idna": {
-            "hashes": [
-                "sha256:b307872f855b18632ce0c21c5e45be78c0ea7ae4c15c828c20788b26921eb3f6",
-                "sha256:b97d804b1e9b523befed77c48dacec60e6dcb0b5391d57af6a65a312a90648c0"
-            ],
-            "markers": "python_version >= '2.7' and python_version not in '3.0, 3.1, 3.2, 3.3'",
-            "version": "==2.10"
-        },
-        "jinja2": {
-            "hashes": [
-                "sha256:89aab215427ef59c34ad58735269eb58b1a5808103067f7bb9d5836c651b3bb0",
-                "sha256:f0a4641d3cf955324a89c04f3d94663aa4d638abe8f733ecd3582848e1c37035"
-            ],
-            "index": "pypi",
-            "version": "==2.11.2"
-        },
-        "jmespath": {
-            "hashes": [
-                "sha256:b85d0567b8666149a93172712e68920734333c0ce7e89b78b3e987f71e5ed4f9",
-                "sha256:cdf6525904cc597730141d61b36f2e4b8ecc257c420fa2f4549bac2c2d0cb72f"
-            ],
-            "markers": "python_version >= '2.6' and python_version not in '3.0, 3.1, 3.2'",
-            "version": "==0.10.0"
-        },
-        "loguru": {
-            "hashes": [
-                "sha256:b28e72ac7a98be3d28ad28570299a393dfcd32e5e3f6a353dec94675767b6319",
-                "sha256:f8087ac396b5ee5f67c963b495d615ebbceac2796379599820e324419d53667c"
-            ],
-            "index": "pypi",
-            "version": "==0.5.3"
-        },
-        "markupsafe": {
-            "hashes": [
-                "sha256:00bc623926325b26bb9605ae9eae8a215691f33cae5df11ca5424f06f2d1f473",
-                "sha256:09027a7803a62ca78792ad89403b1b7a73a01c8cb65909cd876f7fcebd79b161",
-                "sha256:09c4b7f37d6c648cb13f9230d847adf22f8171b1ccc4d5682398e77f40309235",
-                "sha256:0db2ff381c2218c1ba7192f75e5c5cf180efa023ddfc6914ffe9a38b2bd303dd",
-                "sha256:1027c282dad077d0bae18be6794e6b6b8c91d58ed8a8d89a89d59693b9131db5",
-                "sha256:13d3144e1e340870b25e7b10b98d779608c02016d5184cfb9927a9f10c689f42",
-                "sha256:195d7d2c4fbb0ee8139a6cf67194f3973a6b3042d742ebe0a9ed36d8b6f0c07f",
-                "sha256:22c178a091fc6630d0d045bdb5992d2dfe14e3259760e713c490da5323866c39",
-                "sha256:24982cc2533820871eba85ba648cd53d8623687ff11cbb805be4ff7b4c971aff",
-                "sha256:29872e92839765e546828bb7754a68c418d927cd064fd4708fab9fe9c8bb116b",
-                "sha256:2beec1e0de6924ea551859edb9e7679da6e4870d32cb766240ce17e0a0ba2014",
-                "sha256:3b8a6499709d29c2e2399569d96719a1b21dcd94410a586a18526b143ec8470f",
-                "sha256:3db7af9025f66e08c781093dbdb7b54e52b5506006e141dcbe5b740e578b5504",
-                "sha256:43a55c2930bbc139570ac2452adf3d70cdbb3cfe5912c71cdce1c2c6bbd9c5d1",
-                "sha256:46c99d2de99945ec5cb54f23c8cd5689f6d7177305ebff350a58ce5f8de1669e",
-                "sha256:500d4957e52ddc3351cabf489e79c91c17f6e0899158447047588650b5e69183",
-                "sha256:5079d5041ace388bb57a5ebe38ae585fb18bc681a669030d76f99b510b33d53e",
-                "sha256:535f6fc4d397c1563d08b88e485c3496cf5784e927af890fb3c3aac7f933ec66",
-                "sha256:596510de112c685489095da617b5bcbbac7dd6384aeebeda4df6025d0256a81b",
-                "sha256:5eba30ae5ad72351903ba340a6b4e427353de04542f36fc177ebaffafb8ae5e7",
-                "sha256:62fe6c95e3ec8a7fad637b7f3d372c15ec1caa01ab47926cfdf7a75b40e0eac1",
-                "sha256:6788b695d50a51edb699cb55e35487e430fa21f1ed838122d722e0ff0ac5ba15",
-                "sha256:6dd73240d2af64df90aa7c4e7481e23825ea70af4b4922f8ede5b9e35f78a3b1",
-                "sha256:6f1e273a344928347c1290119b493a1f0303c52f5a5eae5f16d74f48c15d4a85",
-                "sha256:6fffc775d90dcc9aed1b89219549b329a9250d918fd0b8fa8d93d154918422e1",
-                "sha256:717ba8fe3ae9cc0006d7c451f0bb265ee07739daf76355d06366154ee68d221e",
-                "sha256:79855e1c5b8da654cf486b830bd42c06e8780cea587384cf6545b7d9ac013a0b",
-                "sha256:7c1699dfe0cf8ff607dbdcc1e9b9af1755371f92a68f706051cc8c37d447c905",
-                "sha256:7fed13866cf14bba33e7176717346713881f56d9d2bcebab207f7a036f41b850",
-                "sha256:84dee80c15f1b560d55bcfe6d47b27d070b4681c699c572af2e3c7cc90a3b8e0",
-                "sha256:88e5fcfb52ee7b911e8bb6d6aa2fd21fbecc674eadd44118a9cc3863f938e735",
-                "sha256:8b7fb692d27d6e17ca0fbcbc0edd7b32790e7c070624211499db5a758e89e38d",
-                "sha256:8defac2f2ccd6805ebf65f5eeb132adcf2ab57aa11fdf4c0dd5169a004710e7d",
-                "sha256:98bae9582248d6cf62321dcb52aaf5d9adf0bad3b40582925ef7c7f0ed85fceb",
-                "sha256:98c7086708b163d425c67c7a91bad6e466bb99d797aa64f965e9d25c12111a5e",
-                "sha256:9add70b36c5666a2ed02b43b335fe19002ee5235efd4b8a89bfcf9005bebac0d",
-                "sha256:9bf40443012702a1d2070043cb6291650a0841ece432556f784f004937f0f32c",
-                "sha256:a6a744282b7718a2a62d2ed9d993cad6f5f585605ad352c11de459f4108df0a1",
-                "sha256:acf08ac40292838b3cbbb06cfe9b2cb9ec78fce8baca31ddb87aaac2e2dc3bc2",
-                "sha256:ade5e387d2ad0d7ebf59146cc00c8044acbd863725f887353a10df825fc8ae21",
-                "sha256:b00c1de48212e4cc9603895652c5c410df699856a2853135b3967591e4beebc2",
-                "sha256:b1282f8c00509d99fef04d8ba936b156d419be841854fe901d8ae224c59f0be5",
-                "sha256:b1dba4527182c95a0db8b6060cc98ac49b9e2f5e64320e2b56e47cb2831978c7",
-                "sha256:b2051432115498d3562c084a49bba65d97cf251f5a331c64a12ee7e04dacc51b",
-                "sha256:b7d644ddb4dbd407d31ffb699f1d140bc35478da613b441c582aeb7c43838dd8",
-                "sha256:ba59edeaa2fc6114428f1637ffff42da1e311e29382d81b339c1817d37ec93c6",
-                "sha256:bf5aa3cbcfdf57fa2ee9cd1822c862ef23037f5c832ad09cfea57fa846dec193",
-                "sha256:c6ccfab7baaf835fa90cb7ef3e9e7c240e84394420a5d33ba707f05318522fd6",
-                "sha256:c6fc95b4f707efd506f3f7789140db9cec1b731999e7f033371bb6a5006a1ef8",
-                "sha256:c8716a48d94b06bb3b2524c2b77e055fb313aeb4ea620c8dd03a105574ba704f",
-                "sha256:caabedc8323f1e93231b52fc32bdcde6db817623d33e100708d9a68e1f53b26b",
-                "sha256:cd5df75523866410809ca100dc9681e301e3c27567cf498077e8551b6d20e42f",
-                "sha256:cdb132fc825c38e1aeec2c8aa9338310d29d337bebbd7baa06889d09a60a1fa2",
-                "sha256:d53bc011414228441014aa71dbec320c66468c1030aae3a6e29778a3382d96e5",
-                "sha256:d73a845f227b0bfe8a7455ee623525ee656a9e2e749e4742706d80a6065d5e2c",
-                "sha256:d9be0ba6c527163cbed5e0857c451fcd092ce83947944d6c14bc95441203f032",
-                "sha256:de603df0d005177f7ef7faa56578d2d47fc93aaef165cdef91d64959176edb15",
-                "sha256:e249096428b3ae81b08327a63a485ad0878de3fb939049038579ac0ef61e17e7",
-                "sha256:e8313f01ba26fbbe36c7be1966a7b7424942f670f38e666995b88d012765b9be",
-                "sha256:feb7b34d6325451ef96bc0e36e1a6c0c1c64bc1fbec4b854f4529e51887b1621"
-            ],
-            "markers": "python_version >= '2.7' and python_version not in '3.0, 3.1, 3.2, 3.3'",
-            "version": "==1.1.1"
-        },
-        "ply": {
-            "hashes": [
-                "sha256:00c7c1aaa88358b9c765b6d3000c6eec0ba42abca5351b095321aef446081da3",
-                "sha256:096f9b8350b65ebd2fd1346b12452efe5b9607f7482813ffca50c22722a807ce"
-            ],
-            "version": "==3.11"
-        },
-        "python-dateutil": {
-            "hashes": [
-                "sha256:73ebfe9dbf22e832286dafa60473e4cd239f8592f699aa5adaf10050e6e1823c",
-                "sha256:75bb3f31ea686f1197762692a9ee6a7550b59fc6ca3a1f4b5d7e32fb98e2da2a"
-            ],
-            "markers": "python_version >= '2.7' and python_version not in '3.0, 3.1, 3.2'",
-            "version": "==2.8.1"
-        },
-        "pyyaml": {
-            "hashes": [
-                "sha256:06a0d7ba600ce0b2d2fe2e78453a470b5a6e000a985dd4a4e54e436cc36b0e97",
-                "sha256:240097ff019d7c70a4922b6869d8a86407758333f02203e0fc6ff79c5dcede76",
-                "sha256:4f4b913ca1a7319b33cfb1369e91e50354d6f07a135f3b901aca02aa95940bd2",
-                "sha256:6034f55dab5fea9e53f436aa68fa3ace2634918e8b5994d82f3621c04ff5ed2e",
-                "sha256:69f00dca373f240f842b2931fb2c7e14ddbacd1397d57157a9b005a6a9942648",
-                "sha256:73f099454b799e05e5ab51423c7bcf361c58d3206fa7b0d555426b1f4d9a3eaf",
-                "sha256:74809a57b329d6cc0fdccee6318f44b9b8649961fa73144a98735b0aaf029f1f",
-                "sha256:7739fc0fa8205b3ee8808aea45e968bc90082c10aef6ea95e855e10abf4a37b2",
-                "sha256:95f71d2af0ff4227885f7a6605c37fd53d3a106fcab511b8860ecca9fcf400ee",
-                "sha256:ad9c67312c84def58f3c04504727ca879cb0013b2517c85a9a253f0cb6380c0a",
-                "sha256:b8eac752c5e14d3eca0e6dd9199cd627518cb5ec06add0de9d32baeee6fe645d",
-                "sha256:cc8955cfbfc7a115fa81d85284ee61147059a753344bc51098f3ccd69b0d7e0c",
-                "sha256:d13155f591e6fcc1ec3b30685d50bf0711574e2c0dfffd7644babf8b5102ca1a"
-            ],
-            "index": "pypi",
-            "version": "==5.3.1"
-        },
-        "requests": {
-            "hashes": [
-                "sha256:27973dd4a904a4f13b263a19c866c13b92a39ed1c964655f025f3f8d3d75b804",
-                "sha256:c210084e36a42ae6b9219e00e48287def368a26d03a048ddad7bfee44f75871e"
-            ],
-            "index": "pypi",
-            "version": "==2.25.1"
-        },
-        "s3transfer": {
-            "hashes": [
-                "sha256:1e28620e5b444652ed752cf87c7e0cb15b0e578972568c6609f0f18212f259ed",
-                "sha256:7fdddb4f22275cf1d32129e21f056337fd2a80b6ccef1664528145b72c49e6d2"
-            ],
-            "version": "==0.3.4"
-        },
-        "six": {
-            "hashes": [
-                "sha256:30639c035cdb23534cd4aa2dd52c3bf48f06e5f4a941509c8bafd8ce11080259",
-                "sha256:8b74bedcbbbaca38ff6d7491d76f2b06b3592611af620f8426e82dddb04a5ced"
-            ],
-            "markers": "python_version >= '2.7' and python_version not in '3.0, 3.1, 3.2'",
-            "version": "==1.15.0"
-        },
-        "stone": {
-            "hashes": [
-                "sha256:2a50866528f60cc7cedd010def733e8ae9d581d17f967278a08059bffaea3c57",
-                "sha256:76235137c09ee88aa53e8c1e666819f6c20ac8064c4ac6c4ee4194eac0e3b7af",
-                "sha256:9bc78b40143b4ef33bf569e515408c2996ffebefbb1a897616ebe8aa6f2d7e75"
-            ],
-            "version": "==3.2.1"
-        },
-        "urllib3": {
-            "hashes": [
-                "sha256:1b465e494e3e0d8939b50680403e3aedaa2bc434b7d5af64dfd3c958d7f5ae80",
-                "sha256:de3eedaad74a2683334e282005cd8d7f22f4d55fa690a2a1020a416cb0a47e73"
-            ],
-            "markers": "python_version != '3.4'",
-            "version": "==1.26.3"
-        }
-    },
-    "develop": {
-        "attrs": {
-            "hashes": [
-                "sha256:31b2eced602aa8423c2aea9c76a724617ed67cf9513173fd3a4f03e3a929c7e6",
-                "sha256:832aa3cde19744e49938b91fea06d69ecb9e649c93ba974535d08ad92164f700"
-            ],
-            "markers": "python_version >= '2.7' and python_version not in '3.0, 3.1, 3.2, 3.3'",
-            "version": "==20.3.0"
-        },
-        "coverage": {
-            "hashes": [
-                "sha256:03ed2a641e412e42cc35c244508cf186015c217f0e4d496bf6d7078ebe837ae7",
-                "sha256:04b14e45d6a8e159c9767ae57ecb34563ad93440fc1b26516a89ceb5b33c1ad5",
-                "sha256:0cdde51bfcf6b6bd862ee9be324521ec619b20590787d1655d005c3fb175005f",
-                "sha256:0f48fc7dc82ee14aeaedb986e175a429d24129b7eada1b7e94a864e4f0644dde",
-                "sha256:107d327071061fd4f4a2587d14c389a27e4e5c93c7cba5f1f59987181903902f",
-                "sha256:1375bb8b88cb050a2d4e0da901001347a44302aeadb8ceb4b6e5aa373b8ea68f",
-                "sha256:14a9f1887591684fb59fdba8feef7123a0da2424b0652e1b58dd5b9a7bb1188c",
-                "sha256:16baa799ec09cc0dcb43a10680573269d407c159325972dd7114ee7649e56c66",
-                "sha256:1b811662ecf72eb2d08872731636aee6559cae21862c36f74703be727b45df90",
-                "sha256:1ccae21a076d3d5f471700f6d30eb486da1626c380b23c70ae32ab823e453337",
-                "sha256:2f2cf7a42d4b7654c9a67b9d091ec24374f7c58794858bff632a2039cb15984d",
-                "sha256:322549b880b2d746a7672bf6ff9ed3f895e9c9f108b714e7360292aa5c5d7cf4",
-                "sha256:32ab83016c24c5cf3db2943286b85b0a172dae08c58d0f53875235219b676409",
-                "sha256:3fe50f1cac369b02d34ad904dfe0771acc483f82a1b54c5e93632916ba847b37",
-                "sha256:4a780807e80479f281d47ee4af2eb2df3e4ccf4723484f77da0bb49d027e40a1",
-                "sha256:4a8eb7785bd23565b542b01fb39115a975fefb4a82f23d407503eee2c0106247",
-                "sha256:5bee3970617b3d74759b2d2df2f6a327d372f9732f9ccbf03fa591b5f7581e39",
-                "sha256:60a3307a84ec60578accd35d7f0c71a3a971430ed7eca6567399d2b50ef37b8c",
-                "sha256:6625e52b6f346a283c3d563d1fd8bae8956daafc64bb5bbd2b8f8a07608e3994",
-                "sha256:66a5aae8233d766a877c5ef293ec5ab9520929c2578fd2069308a98b7374ea8c",
-                "sha256:68fb816a5dd901c6aff352ce49e2a0ffadacdf9b6fae282a69e7a16a02dad5fb",
-                "sha256:6b588b5cf51dc0fd1c9e19f622457cc74b7d26fe295432e434525f1c0fae02bc",
-                "sha256:6c4d7165a4e8f41eca6b990c12ee7f44fef3932fac48ca32cecb3a1b2223c21f",
-                "sha256:6d2e262e5e8da6fa56e774fb8e2643417351427604c2b177f8e8c5f75fc928ca",
-                "sha256:6d9c88b787638a451f41f97446a1c9fd416e669b4d9717ae4615bd29de1ac135",
-                "sha256:755c56beeacac6a24c8e1074f89f34f4373abce8b662470d3aa719ae304931f3",
-                "sha256:7e40d3f8eb472c1509b12ac2a7e24158ec352fc8567b77ab02c0db053927e339",
-                "sha256:812eaf4939ef2284d29653bcfee9665f11f013724f07258928f849a2306ea9f9",
-                "sha256:84df004223fd0550d0ea7a37882e5c889f3c6d45535c639ce9802293b39cd5c9",
-                "sha256:859f0add98707b182b4867359e12bde806b82483fb12a9ae868a77880fc3b7af",
-                "sha256:87c4b38288f71acd2106f5d94f575bc2136ea2887fdb5dfe18003c881fa6b370",
-                "sha256:89fc12c6371bf963809abc46cced4a01ca4f99cba17be5e7d416ed7ef1245d19",
-                "sha256:9564ac7eb1652c3701ac691ca72934dd3009997c81266807aef924012df2f4b3",
-                "sha256:9754a5c265f991317de2bac0c70a746efc2b695cf4d49f5d2cddeac36544fb44",
-                "sha256:a565f48c4aae72d1d3d3f8e8fb7218f5609c964e9c6f68604608e5958b9c60c3",
-                "sha256:a636160680c6e526b84f85d304e2f0bb4e94f8284dd765a1911de9a40450b10a",
-                "sha256:a839e25f07e428a87d17d857d9935dd743130e77ff46524abb992b962eb2076c",
-                "sha256:b62046592b44263fa7570f1117d372ae3f310222af1fc1407416f037fb3af21b",
-                "sha256:b7f7421841f8db443855d2854e25914a79a1ff48ae92f70d0a5c2f8907ab98c9",
-                "sha256:ba7ca81b6d60a9f7a0b4b4e175dcc38e8fef4992673d9d6e6879fd6de00dd9b8",
-                "sha256:bb32ca14b4d04e172c541c69eec5f385f9a075b38fb22d765d8b0ce3af3a0c22",
-                "sha256:c0ff1c1b4d13e2240821ef23c1efb1f009207cb3f56e16986f713c2b0e7cd37f",
-                "sha256:c669b440ce46ae3abe9b2d44a913b5fd86bb19eb14a8701e88e3918902ecd345",
-                "sha256:c67734cff78383a1f23ceba3b3239c7deefc62ac2b05fa6a47bcd565771e5880",
-                "sha256:c6809ebcbf6c1049002b9ac09c127ae43929042ec1f1dbd8bb1615f7cd9f70a0",
-                "sha256:cd601187476c6bed26a0398353212684c427e10a903aeafa6da40c63309d438b",
-                "sha256:ebfa374067af240d079ef97b8064478f3bf71038b78b017eb6ec93ede1b6bcec",
-                "sha256:fbb17c0d0822684b7d6c09915677a32319f16ff1115df5ec05bdcaaee40b35f3",
-                "sha256:fff1f3a586246110f34dc762098b5afd2de88de507559e63553d7da643053786"
-            ],
-            "markers": "python_version >= '2.7' and python_version not in '3.0, 3.1, 3.2, 3.3, 3.4' and python_version < '4.0'",
-            "version": "==5.4"
-        },
-        "flake8": {
-            "hashes": [
-                "sha256:749dbbd6bfd0cf1318af27bf97a14e28e5ff548ef8e5b1566ccfb25a11e7c839",
-                "sha256:aadae8761ec651813c24be05c6f7b4680857ef6afaae4651a4eccaef97ce6c3b"
-            ],
-            "index": "pypi",
-            "version": "==3.8.4"
-        },
-        "flake8-isort": {
-            "hashes": [
-                "sha256:2b91300f4f1926b396c2c90185844eb1a3d5ec39ea6138832d119da0a208f4d9",
-                "sha256:729cd6ef9ba3659512dee337687c05d79c78e1215fdf921ed67e5fe46cce2f3c"
-            ],
-            "index": "pypi",
-            "version": "==4.0.0"
-        },
-        "iniconfig": {
-            "hashes": [
-                "sha256:011e24c64b7f47f6ebd835bb12a743f2fbe9a26d4cecaa7f53bc4f35ee9da8b3",
-                "sha256:bc3af051d7d14b2ee5ef9969666def0cd1a000e121eaea580d4a313df4b37f32"
-            ],
-            "version": "==1.1.1"
-        },
-        "isort": {
-            "hashes": [
-                "sha256:c729845434366216d320e936b8ad6f9d681aab72dc7cbc2d51bedc3582f3ad1e",
-                "sha256:fff4f0c04e1825522ce6949973e83110a6e907750cd92d128b0d14aaaadbffdc"
-            ],
-            "markers": "python_version >= '3.6' and python_version < '4.0'",
-            "version": "==5.7.0"
-        },
-        "mccabe": {
-            "hashes": [
-                "sha256:ab8a6258860da4b6677da4bd2fe5dc2c659cff31b3ee4f7f5d64e79735b80d42",
-                "sha256:dd8d182285a0fe56bace7f45b5e7d1a6ebcbf524e8f3bd87eb0f125271b8831f"
-            ],
-            "version": "==0.6.1"
-        },
-        "packaging": {
-            "hashes": [
-                "sha256:5b327ac1320dc863dca72f4514ecc086f31186744b84a230374cc1fd776feae5",
-                "sha256:67714da7f7bc052e064859c05c595155bd1ee9f69f76557e21f051443c20947a"
-            ],
-            "markers": "python_version >= '2.7' and python_version not in '3.0, 3.1, 3.2, 3.3'",
-            "version": "==20.9"
-        },
-        "pluggy": {
-            "hashes": [
-                "sha256:15b2acde666561e1298d71b523007ed7364de07029219b604cf808bfa1c765b0",
-                "sha256:966c145cd83c96502c3c3868f50408687b38434af77734af1e9ca461a4081d2d"
-            ],
-            "markers": "python_version >= '2.7' and python_version not in '3.0, 3.1, 3.2, 3.3'",
-            "version": "==0.13.1"
-        },
-        "py": {
-            "hashes": [
-                "sha256:21b81bda15b66ef5e1a777a21c4dcd9c20ad3efd0b3f817e7a809035269e1bd3",
-                "sha256:3b80836aa6d1feeaa108e046da6423ab8f6ceda6468545ae8d02d9d58d18818a"
-            ],
-            "markers": "python_version >= '2.7' and python_version not in '3.0, 3.1, 3.2, 3.3'",
-            "version": "==1.10.0"
-        },
-        "pycodestyle": {
-            "hashes": [
-                "sha256:2295e7b2f6b5bd100585ebcb1f616591b652db8a741695b3d8f5d28bdc934367",
-                "sha256:c58a7d2815e0e8d7972bf1803331fb0152f867bd89adf8a01dfd55085434192e"
-            ],
-            "markers": "python_version >= '2.7' and python_version not in '3.0, 3.1, 3.2, 3.3'",
-            "version": "==2.6.0"
-        },
-        "pyflakes": {
-            "hashes": [
-                "sha256:0d94e0e05a19e57a99444b6ddcf9a6eb2e5c68d3ca1e98e90707af8152c90a92",
-                "sha256:35b2d75ee967ea93b55750aa9edbbf72813e06a66ba54438df2cfac9e3c27fc8"
-            ],
-            "markers": "python_version >= '2.7' and python_version not in '3.0, 3.1, 3.2, 3.3'",
-            "version": "==2.2.0"
-        },
-        "pyparsing": {
-            "hashes": [
-                "sha256:c203ec8783bf771a155b207279b9bccb8dea02d8f0c9e5f8ead507bc3246ecc1",
-                "sha256:ef9d7589ef3c200abe66653d3f1ab1033c3c419ae9b9bdb1240a85b024efc88b"
-            ],
-            "markers": "python_version >= '2.6' and python_version not in '3.0, 3.1, 3.2'",
-            "version": "==2.4.7"
-        },
-        "pytest": {
-            "hashes": [
-                "sha256:9d1edf9e7d0b84d72ea3dbcdfd22b35fb543a5e8f2a60092dd578936bf63d7f9",
-                "sha256:b574b57423e818210672e07ca1fa90aaf194a4f63f3ab909a2c67ebb22913839"
-            ],
-            "index": "pypi",
-            "version": "==6.2.2"
-        },
-        "pytest-cov": {
-            "hashes": [
-                "sha256:359952d9d39b9f822d9d29324483e7ba04a3a17dd7d05aa6beb7ea01e359e5f7",
-                "sha256:bdb9fdb0b85a7cc825269a4c56b48ccaa5c7e365054b6038772c32ddcdc969da"
-            ],
-            "index": "pypi",
-            "version": "==2.11.1"
-        },
-        "pytest-mock": {
-            "hashes": [
-                "sha256:379b391cfad22422ea2e252bdfc008edd08509029bcde3c25b2c0bd741e0424e",
-                "sha256:a1e2aba6af9560d313c642dae7e00a2a12b022b80301d9d7fc8ec6858e1dd9fc"
-            ],
-            "index": "pypi",
-            "version": "==3.5.1"
-        },
-        "pytest-subprocess": {
-            "hashes": [
-                "sha256:aa657f848d5fe5c15bd36b7f17309e5670582f2f1e2c72700574e3b6ffbb8deb",
-                "sha256:af5a87ad5894bae12c6a9b93cf32df58a25ec288c0581d100baa822976673a4a"
-            ],
-            "index": "pypi",
-            "version": "==1.0.0"
-        },
-        "testfixtures": {
-            "hashes": [
-                "sha256:5ec3a0dd6f71cc4c304fbc024a10cc293d3e0b852c868014b9f233203e149bda",
-                "sha256:9ed31e83f59619e2fa17df053b241e16e0608f4580f7b5a9333a0c9bdcc99137"
-            ],
-            "version": "==6.17.1"
-        },
-        "toml": {
-            "hashes": [
-                "sha256:806143ae5bfb6a3c6e736a764057db0e6a0e05e338b5630894a5f779cabb4f9b",
-                "sha256:b3bda1d108d5dd99f4a20d24d9c348e91c4db7ab1b749200bded2f839ccbe68f"
-            ],
-            "markers": "python_version >= '2.6' and python_version not in '3.0, 3.1, 3.2'",
-            "version": "==0.10.2"
-        },
-        "win32-setctime": {
-            "hashes": [
-                "sha256:4e88556c32fdf47f64165a2180ba4552f8bb32c1103a2fafd05723a0bd42bd4b",
-                "sha256:dc925662de0a6eb987f0b01f599c01a8236cb8c62831c22d9cada09ad958243e"
-            ],
-            "markers": "sys_platform == 'win32'",
-            "version": "==1.0.3"
-        }
-    }
-}+        },