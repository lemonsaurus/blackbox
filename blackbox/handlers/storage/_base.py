import gzip
import io
from abc import abstractmethod
from pathlib import Path

from blackbox.handlers._base import BlackboxHandler


class BlackboxStorage(BlackboxHandler):
<<<<<<< HEAD
    def __init__(self, *args, **kwargs):
        """Set up database handler."""
        super().__init__(*args, **kwargs)
        self.success = False  # Was the sync successful?
        self.output = ""  # What did the sync/rotate output?
=======
    """An abstract interface for creating Blackbox Storage Providers."""

    @staticmethod
    def compress(file_path: Path) -> io.BytesIO:
        """
        Compress the file to gzip.

        This should always be called before syncing the
        file to a storage provider.
        """
        gzipped_bytes = gzip.compress(file_path.read_bytes())
        return io.BytesIO(gzipped_bytes)
>>>>>>> 2be8877e

    @abstractmethod
    def sync(self, file_path: Path):
        """
        Sync a file to a storage provider.

        All subclasses must implement this method.
        """
        raise NotImplementedError

    @abstractmethod
    def rotate(self):
        """
        Rotate the files in the storage provider.

        This deletes all files older than `rotation_days` days old, as long as
        those files fit certain regular expressions. We don't want to delete
        files that are not related to backup or logging.

        All subclasses must implement this method.
        """
        raise NotImplementedError<|MERGE_RESOLUTION|>--- conflicted
+++ resolved
@@ -7,14 +7,13 @@
 
 
 class BlackboxStorage(BlackboxHandler):
-<<<<<<< HEAD
+    """An abstract interface for creating Blackbox Storage Providers."""
+
     def __init__(self, *args, **kwargs):
         """Set up database handler."""
         super().__init__(*args, **kwargs)
         self.success = False  # Was the sync successful?
         self.output = ""  # What did the sync/rotate output?
-=======
-    """An abstract interface for creating Blackbox Storage Providers."""
 
     @staticmethod
     def compress(file_path: Path) -> io.BytesIO:
@@ -26,7 +25,6 @@
         """
         gzipped_bytes = gzip.compress(file_path.read_bytes())
         return io.BytesIO(gzipped_bytes)
->>>>>>> 2be8877e
 
     @abstractmethod
     def sync(self, file_path: Path):
